--- conflicted
+++ resolved
@@ -241,8 +241,8 @@
             params=params,
         )
 
-<<<<<<< HEAD
-    def get_user(self, uid: str = None, access_key: str = None, stats=False):
+    def get_user(self, uid: str = None, access_key: str = None, stats=False,
+                 sync=False):
         if uid is not None and access_key is not None:
             raise ValueError('Only one of uid and access_key is allowed')
         parameters = ''
@@ -250,14 +250,9 @@
             parameters += '&uid=%s' % uid
         if access_key is not None:
             parameters += '&access-key=%s' % access_key
-        parameters += '&stats=%s' % stats
+        parameters += '&stats=%s&sync=%s' % (stats, sync)
         return self.request('get', '/%s/user?format=%s%s' %
                             (self._admin, self._response, parameters))
-=======
-    def get_user(self, uid: str, stats=False, sync=False):
-        return self.request('get', '/%s/user?format=%s&uid=%s&stats=%s&sync=%s' %
-                            (self._admin, self._response, uid, stats, sync))
->>>>>>> 6595167f
 
     def get_users(self):
         return self.get_metadata(metadata_type='user')
